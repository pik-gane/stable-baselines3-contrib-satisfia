from typing import Any, Dict, Optional, Tuple, Union

import numpy as np
import torch as th
from gymnasium.vector.utils import spaces
from stable_baselines3.common.policies import BasePolicy

from sb3_contrib.common.satisficing.policies import ARQPolicy
from sb3_contrib.common.satisficing.utils import interpolate, ratio
from sb3_contrib.q_learning.policies import QTable


class DeltaQTable(QTable):
    def __init__(
        self,
        observation_space: spaces.Discrete,
        action_space: spaces.Discrete,
    ) -> None:
        super().__init__(observation_space, action_space)
        self.q_table[...] = 1.0 + th.randn(self.q_table.shape) * 0.05

    def forward(self, obs: Union[th.Tensor, np.ndarray], action: Optional[Union[th.Tensor, np.ndarray]] = None) -> th.Tensor:
        return th.nn.functional.relu(super().forward(obs, action))


class ARQLearningPolicy(ARQPolicy):
    """
    Policy object that implements a Q-Table-based absolute aspiration-based satisficing policy with Aspiration Rescaling.

    :param observation_space: Observation space
    :param action_space: Action space
    """

    q_table: QTable
    delta_qmax_table: DeltaQTable
    delta_qmin_table: DeltaQTable

    def __init__(
        self,
        observation_space: spaces.Discrete,
        action_space: spaces.Discrete,
        initial_aspiration: float,
        gamma: float,
        rho: float = 0.5,
    ) -> None:
        super().__init__(
            observation_space,
            action_space,
            initial_aspiration,
            gamma=gamma,
            rho=rho,
        )
        self._create_aliases()

    def _create_aliases(self) -> None:
        self.q_table = QTable(self.observation_space, self.action_space).to(self.device)
        self.delta_qmax_table = DeltaQTable(self.observation_space, self.action_space).to(self.device)
        self.delta_qmin_table = DeltaQTable(self.observation_space, self.action_space).to(self.device)
<<<<<<< HEAD
        super()._create_aliases(
            self.q_table,
            self.q_table,
            self.delta_qmin_table,
            self.delta_qmin_table,
            self.delta_qmax_table,
            self.delta_qmax_table,
        )
=======

    def forward(self, obs: th.Tensor, deterministic: bool = True) -> th.Tensor:
        return self._predict(obs, deterministic=deterministic)

    def _predict(self, obs: th.Tensor, deterministic: bool = True) -> th.Tensor:
        q_values_batch = self.q_table(obs)
        actions = th.zeros(len(obs), dtype=th.int)
        aspirations = th.as_tensor(self.aspiration, device=self.device).squeeze()
        for i in range(len(obs)):
            q_values: th.Tensor = q_values_batch[i]
            if aspirations.dim() > 0:
                aspiration = aspirations[i]
            else:
                aspiration = aspirations
            exact = (q_values == aspiration).nonzero()
            if len(exact) > 0:
                if not deterministic:
                    # Choose randomly among actions that satisfy the aspiration
                    index = np.random.randint(0, len(exact[0]))
                    actions[i] = exact[0][index]
                else:
                    actions[i] = exact[0].min()
            else:
                higher = q_values > aspiration
                lower = q_values < aspiration
                if not higher.any():
                    # if all values are lower than aspiration, return the highest value
                    actions[i] = q_values.argmax()
                elif not lower.any():
                    # if all values are higher than aspiration, return the lowest value
                    actions[i] = q_values.argmin()
                else:
                    q_values_for_max = q_values.clone()
                    q_values_for_max[lower] = th.inf
                    q_values_for_min = q_values.clone()
                    q_values_for_min[higher] = -th.inf
                    a_minus = q_values_for_min.argmax()
                    a_plus = q_values_for_max.argmin()
                    p = ratio(q_values[a_minus], aspiration, q_values[a_plus])
                    # Else, with probability p return a+
                    if (not deterministic and np.random.rand() <= p) or (p > 0.5 and deterministic):
                        actions[i] = a_plus
                    else:
                        actions[i] = a_minus
        return actions

    def rescale_aspiration(
        self, obs: np.ndarray, actions: np.ndarray, next_obs: np.ndarray, dones: Optional[np.ndarray] = None
    ) -> None:
        # todo remove dones
        """
        Rescale the aspiration so that, **in expectation**, the agent will
        get the target aspiration as its return-to-go.

        :param obs: observation at time t
        :param actions: action at time t
        :param next_obs: observation at time t+1
        """
        with th.no_grad():
            actions = th.as_tensor(actions, device=self.device, dtype=th.int64).unsqueeze(dim=1)
            # self.q_table(obs) : n * A, actions : n * 1 -> q : n * 1
            q = th.gather(
                self.q_table(obs), dim=1, index=actions
            )
            q_min = q - th.gather(self.delta_qmin_table(obs), 1, actions)
            q_max = q + th.gather(self.delta_qmax_table(obs), 1, actions)
            # We need to use nan_to_num here, just in case delta qmin and qmax are 0. The value 0.5 is arbitrarily
            #   chosen as in theory it shouldn't matter.
            lambda_t1 = ratio(q_min, q, q_max).squeeze(dim=1).nan_to_num(nan=0.5)
            # squeeze: n * 1 -> n
            next_q = self.q_table(next_obs)
            self.aspiration = (
                interpolate(next_q.min(dim=1).values, lambda_t1, next_q.max(dim=1).values).cpu().numpy()
            )
        if (
            dones is not None and (q_min == q_max)[1 - dones].any()
        ):  # todo remove this once we are sure the .nan_to_num is not a problem
            warnings.warn(
                "q_min and q_max are equal, this is weird. Happened for aspiration {}".format(self.initial_aspiration)
            )

    def reset_aspiration(self, dones: Optional[np.ndarray] = None) -> None:
        """
        Reset the current aspiration to the initial one

        :param dones: if not None, reset only the aspiration that correspond to the done environments
        """
        if dones is None:
            self.aspiration = self.initial_aspiration
        else:
            self.aspiration[dones] = self.initial_aspiration

    def _get_constructor_parameters(self) -> Dict[str, Any]:
        data = super()._get_constructor_parameters()
        data.update(
            dict(
                initial_aspiration=self.initial_aspiration,
            )
        )
        return data

    def q_values(self, obs: np.ndarray):
        return self.q_table(obs)

    def lambda_ratio(self, obs: np.ndarray, aspiration: Union[float, np.ndarray]) -> th.Tensor:
        q = self.q_values(obs)
        q_min = q.min(dim=1).values
        q_max = q.max(dim=1).values
        lambdas = ratio(q_min, th.tensor(aspiration, device=self.device), q_max)
        lambdas[q_max == q_min] = 0.5  # If q_max == q_min, we set lambda to 0.5, this should not matter
        return lambdas
>>>>>>> 84264bd2
<|MERGE_RESOLUTION|>--- conflicted
+++ resolved
@@ -56,7 +56,6 @@
         self.q_table = QTable(self.observation_space, self.action_space).to(self.device)
         self.delta_qmax_table = DeltaQTable(self.observation_space, self.action_space).to(self.device)
         self.delta_qmin_table = DeltaQTable(self.observation_space, self.action_space).to(self.device)
-<<<<<<< HEAD
         super()._create_aliases(
             self.q_table,
             self.q_table,
@@ -64,117 +63,5 @@
             self.delta_qmin_table,
             self.delta_qmax_table,
             self.delta_qmax_table,
-        )
-=======
 
-    def forward(self, obs: th.Tensor, deterministic: bool = True) -> th.Tensor:
-        return self._predict(obs, deterministic=deterministic)
-
-    def _predict(self, obs: th.Tensor, deterministic: bool = True) -> th.Tensor:
-        q_values_batch = self.q_table(obs)
-        actions = th.zeros(len(obs), dtype=th.int)
-        aspirations = th.as_tensor(self.aspiration, device=self.device).squeeze()
-        for i in range(len(obs)):
-            q_values: th.Tensor = q_values_batch[i]
-            if aspirations.dim() > 0:
-                aspiration = aspirations[i]
-            else:
-                aspiration = aspirations
-            exact = (q_values == aspiration).nonzero()
-            if len(exact) > 0:
-                if not deterministic:
-                    # Choose randomly among actions that satisfy the aspiration
-                    index = np.random.randint(0, len(exact[0]))
-                    actions[i] = exact[0][index]
-                else:
-                    actions[i] = exact[0].min()
-            else:
-                higher = q_values > aspiration
-                lower = q_values < aspiration
-                if not higher.any():
-                    # if all values are lower than aspiration, return the highest value
-                    actions[i] = q_values.argmax()
-                elif not lower.any():
-                    # if all values are higher than aspiration, return the lowest value
-                    actions[i] = q_values.argmin()
-                else:
-                    q_values_for_max = q_values.clone()
-                    q_values_for_max[lower] = th.inf
-                    q_values_for_min = q_values.clone()
-                    q_values_for_min[higher] = -th.inf
-                    a_minus = q_values_for_min.argmax()
-                    a_plus = q_values_for_max.argmin()
-                    p = ratio(q_values[a_minus], aspiration, q_values[a_plus])
-                    # Else, with probability p return a+
-                    if (not deterministic and np.random.rand() <= p) or (p > 0.5 and deterministic):
-                        actions[i] = a_plus
-                    else:
-                        actions[i] = a_minus
-        return actions
-
-    def rescale_aspiration(
-        self, obs: np.ndarray, actions: np.ndarray, next_obs: np.ndarray, dones: Optional[np.ndarray] = None
-    ) -> None:
-        # todo remove dones
-        """
-        Rescale the aspiration so that, **in expectation**, the agent will
-        get the target aspiration as its return-to-go.
-
-        :param obs: observation at time t
-        :param actions: action at time t
-        :param next_obs: observation at time t+1
-        """
-        with th.no_grad():
-            actions = th.as_tensor(actions, device=self.device, dtype=th.int64).unsqueeze(dim=1)
-            # self.q_table(obs) : n * A, actions : n * 1 -> q : n * 1
-            q = th.gather(
-                self.q_table(obs), dim=1, index=actions
-            )
-            q_min = q - th.gather(self.delta_qmin_table(obs), 1, actions)
-            q_max = q + th.gather(self.delta_qmax_table(obs), 1, actions)
-            # We need to use nan_to_num here, just in case delta qmin and qmax are 0. The value 0.5 is arbitrarily
-            #   chosen as in theory it shouldn't matter.
-            lambda_t1 = ratio(q_min, q, q_max).squeeze(dim=1).nan_to_num(nan=0.5)
-            # squeeze: n * 1 -> n
-            next_q = self.q_table(next_obs)
-            self.aspiration = (
-                interpolate(next_q.min(dim=1).values, lambda_t1, next_q.max(dim=1).values).cpu().numpy()
-            )
-        if (
-            dones is not None and (q_min == q_max)[1 - dones].any()
-        ):  # todo remove this once we are sure the .nan_to_num is not a problem
-            warnings.warn(
-                "q_min and q_max are equal, this is weird. Happened for aspiration {}".format(self.initial_aspiration)
-            )
-
-    def reset_aspiration(self, dones: Optional[np.ndarray] = None) -> None:
-        """
-        Reset the current aspiration to the initial one
-
-        :param dones: if not None, reset only the aspiration that correspond to the done environments
-        """
-        if dones is None:
-            self.aspiration = self.initial_aspiration
-        else:
-            self.aspiration[dones] = self.initial_aspiration
-
-    def _get_constructor_parameters(self) -> Dict[str, Any]:
-        data = super()._get_constructor_parameters()
-        data.update(
-            dict(
-                initial_aspiration=self.initial_aspiration,
-            )
-        )
-        return data
-
-    def q_values(self, obs: np.ndarray):
-        return self.q_table(obs)
-
-    def lambda_ratio(self, obs: np.ndarray, aspiration: Union[float, np.ndarray]) -> th.Tensor:
-        q = self.q_values(obs)
-        q_min = q.min(dim=1).values
-        q_max = q.max(dim=1).values
-        lambdas = ratio(q_min, th.tensor(aspiration, device=self.device), q_max)
-        lambdas[q_max == q_min] = 0.5  # If q_max == q_min, we set lambda to 0.5, this should not matter
-        return lambdas
->>>>>>> 84264bd2
+        )