--- conflicted
+++ resolved
@@ -153,12 +153,6 @@
         optimizer_kwargs: Optional[Dict[str, Any]] = None,
         gamma: float = 0.99,
     ) -> None:
-<<<<<<< HEAD
-=======
-        self.aspiration: Union[float, np.ndarray] = initial_aspiration
-        self.initial_aspiration = initial_aspiration
-        self.gamma = gamma
->>>>>>> 84264bd2
         super().__init__(
             observation_space,
             action_space,
@@ -278,7 +272,6 @@
             self.hydra_net.set_training_mode(mode)
         self.training = mode
 
-<<<<<<< HEAD
     def update_target_nets(self, tau: float) -> None:
         if self.shared_network == "none":
             polyak_update(self.q_net.parameters(), self.q_net_target.parameters(), tau)
@@ -292,38 +285,7 @@
             polyak_update(self.delta_qmin_net.q_net.parameters(), self.delta_qmin_net_target.q_net.parameters(), tau)
             # Update the features extractor separately to avoid updating it three times
             polyak_update(self.q_net.features_extractor.parameters(), self.q_net_target.features_extractor.parameters(), tau)
-=======
-    def rescale_aspiration(self, obs_t: th.Tensor, a_t: np.ndarray, obs_t1: th.Tensor) -> None:
-        """
-        Rescale the aspiration so that, **in expectation**, the agent will
-        get the target aspiration.
-
-        :param obs_t: observation at time t
-        :param a_t: action at time t
-        :param obs_t1: observation at time t+1
-        """
-        with th.no_grad():
-            a_t = th.as_tensor(a_t, device=self.device, dtype=th.int64).unsqueeze(dim=1)
-            q = th.gather(self.q_net(obs_t), dim=1, index=a_t)
-            q_min = q - th.gather(self.delta_qmin_net(obs_t), 1, a_t)
-            q_max = q + th.gather(self.delta_qmax_net(obs_t), 1, a_t)
-            # We need to use nan_to_num here, just in case delta qmin and qmax are 0. The value 0.5 is arbitrarily
-            #   chosen as in theory it shouldn't matter.
-            lambda_t1 = ratio(q_min, q, q_max).squeeze(dim=1).nan_to_num(nan=0.5)
-            qs = self.q_net_target(obs_t1)
-            self.aspiration = (self.aspiration - q) / self.gamma + interpolate(qs.min(dim=1).values, lambda_t1, qs.max(dim=1).values).cpu().numpy()
-
-    def reset_aspiration(self, dones: Optional[np.ndarray] = None) -> None:
-        """
-        Reset the current aspiration to the initial one
-
-        :param dones: if not None, reset only the aspiration that correspond to the done environments
-        """
-        if dones is None:
-            self.aspiration = self.initial_aspiration
-        else:
-            self.aspiration[dones] = self.initial_aspiration
->>>>>>> 84264bd2
+
 
     def _get_constructor_parameters(self) -> Dict[str, Any]:
         data = super()._get_constructor_parameters()
